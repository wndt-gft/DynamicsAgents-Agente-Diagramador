--- conflicted
+++ resolved
@@ -36,12 +36,8 @@
      instruções/documentações aplicáveis. Utilize os metadados `image` retornados pela ferramenta
      para construir URLs ou anexos visuais de cada visão.
    - Apresente os diagramas como imagens Markdown (por exemplo, `![Visão](URL-gerado)`) com
-<<<<<<< HEAD
-     renderização nativa no Web UI do Google ADK (utilizando imagens PNG geradas pela pré-visualização),
+     renderização utilizando imagens PNG geradas pela pré-visualização,
      acompanhados dos detalhes textuais de cada visão, e
-=======
-     renderização nativa no Web UI do Google ADK, acompanhados dos detalhes textuais de cada visão, e
->>>>>>> 8a29ae2d
      solicite aprovação explícita antes de gravar o datamodel. Se o usuário pedir mudanças, atualize o
      conteúdo e a pré-visualização até obter o aval final.
 5. **Construção do datamodel base** (após aprovação):
